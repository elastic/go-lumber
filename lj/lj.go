--- conflicted
+++ resolved
@@ -18,19 +18,13 @@
 // Package lj implements common lumberjack types and functions.
 package lj
 
-<<<<<<< HEAD
 import (
 	"crypto/tls"
 )
 
-// Batch is an ACK-able batch of events as has been received by lumberjack
-// server implemenentations. Batches must be ACKed, for the server
-// implementations returning an ACK to it's clients.
-=======
 // Batch is an ACK-able batch of events that has been received by lumberjack
 // server implementations. Batches must be ACKed for the server
 // implementations returning an ACK to its clients.
->>>>>>> 5d8dcd8d
 type Batch struct {
 	ack        chan struct{}
 	TLS        *tls.ConnectionState // TLS connection metadata. Nil for non-TLS connections.
@@ -39,18 +33,13 @@
 }
 
 // NewBatch creates a new ACK-able batch.
-<<<<<<< HEAD
-func NewBatch(evts []interface{}, remoteAddr string, tlsState *tls.ConnectionState) *Batch {
+func NewBatch(events []interface{}, remoteAddr string, tlsState *tls.ConnectionState) *Batch {
 	return &Batch{
 		ack:        make(chan struct{}),
 		TLS:        tlsState,
 		SourceAddr: remoteAddr,
-		Events:     evts,
+		Events:     events,
 	}
-=======
-func NewBatch(events []interface{}) *Batch {
-	return &Batch{events, make(chan struct{})}
->>>>>>> 5d8dcd8d
 }
 
 // ACK acknowledges a batch initiating propagation of ACK to clients.
